--- conflicted
+++ resolved
@@ -88,11 +88,7 @@
 	return nil
 }
 
-<<<<<<< HEAD
-func (s *Store) GetAccount(id model.ProjectChildID, acc *model.Account) error {
-=======
-func (s *Store) GetAccount(id uuid.UUID, acc *model.InternalAccount) error {
->>>>>>> 27df5cb5
+func (s *Store) GetAccount(id model.ProjectChildID, acc *model.InternalAccount) error {
 	s.mut.RLock()
 	defer s.mut.RUnlock()
 
