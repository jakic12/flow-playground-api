package model

import (
	"github.com/google/uuid"
)

type InternalProject struct {
	ID               uuid.UUID
	PrivateID        uuid.UUID
	PublicID         uuid.UUID
	ParentID         *uuid.UUID
	TransactionCount int
	Persist          bool
}

func (p *InternalProject) ExportPrivate() *Project {
	return &Project{
		ID:        p.ID,
		PrivateID: &p.PrivateID,
		PublicID:  p.PublicID,
		ParentID:  p.ParentID,
		Persist:   p.Persist,
		Mutable:   true,
	}
}

func (p *InternalProject) ExportPublicMutable() *Project {
	return &Project{
		ID:       p.ID,
		PublicID: p.PublicID,
		ParentID: p.ParentID,
		Persist:  p.Persist,
		Mutable:  true,
	}
}

func (p *InternalProject) ExportPublicImmutable() *Project {
	return &Project{
		ID:       p.ID,
		PublicID: p.PublicID,
<<<<<<< HEAD
		ParentID: p.ParentID,
=======
>>>>>>> 862fde28
		Persist:  p.Persist,
		Mutable:  false,
	}
}

type Project struct {
	ID        uuid.UUID
	PrivateID *uuid.UUID
	PublicID  uuid.UUID
	ParentID  *uuid.UUID
	Persist   bool
	Mutable   bool
}<|MERGE_RESOLUTION|>--- conflicted
+++ resolved
@@ -38,10 +38,7 @@
 	return &Project{
 		ID:       p.ID,
 		PublicID: p.PublicID,
-<<<<<<< HEAD
 		ParentID: p.ParentID,
-=======
->>>>>>> 862fde28
 		Persist:  p.Persist,
 		Mutable:  false,
 	}
